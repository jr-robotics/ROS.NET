--- conflicted
+++ resolved
@@ -23,65 +23,40 @@
         <!-- BEGIN main camera windows -->
         <TabControl Background="Honeydew" Height="518" HorizontalAlignment="Center" Margin="0,70,0,0" Name="MainCameraTabControl" VerticalAlignment="Top" Width="874" SelectionChanged="MainCameraTabControl_SelectionChanged">
             <TabItem Background="Gold" Header="Main Camera 1" Name="MainCamera1">
-<<<<<<< HEAD
-                <!--c:CompressedImageControl.TopicName="/camera0_stream/republished/image_raw/compressed"-->
-                <c:CompressedImageControl 
-                    c:CompressedImageControl.TopicName="/camera0_stream/republish/image_raw/compressed"
-                    x:FieldModifier="public" x:Name="camImage0">                
-                </c:CompressedImageControl>
-            </TabItem>
-            <TabItem Background="Red" Header="Rear Camera" Name="MainCamera2">
-                <!--c:CompressedImageControl.TopicName="/camera1_stream/republished/image_raw/compressed"-->
-                <c:CompressedImageControl 
-                    c:CompressedImageControl.TopicName="/camera1_stream/republish/image_raw/compressed"
-=======
                 <Grid>
                     <!--c:CompressedImageControl.TopicName="/camera0_stream/republished/image_raw/compressed"-->
                     <c:CompressedImageControl MouseLeftButtonDown="UserControl_MouseLeftButtonDown" MouseLeftButtonUp="UserControl_MouseLeftButtonUp" MouseMove="UserControl_MouseMove" MouseDoubleClick="UserControl_MouseDoubleClick"
-                    c:CompressedImageControl.TopicName="/camera0/image_raw/compressed"
+                    c:CompressedImageControl.TopicName="/camera0_stream/republish/image_raw/compressed"
                     x:FieldModifier="public" x:Name="camImage0">
                     </c:CompressedImageControl>
                     <Canvas Name="camRect0" />
                 </Grid>
-            </TabItem>            
+            </TabItem>
             <TabItem Background="Red" Header="Rear Camera" Name="MainCamera2">
                 <Grid>
                     <!--c:CompressedImageControl.TopicName="/camera1_stream/republished/image_raw/compressed"-->
                     <c:CompressedImageControl MouseLeftButtonDown="UserControl_MouseLeftButtonDown" MouseLeftButtonUp="UserControl_MouseLeftButtonUp" MouseMove="UserControl_MouseMove" MouseDoubleClick="UserControl_MouseDoubleClick"
-                    c:CompressedImageControl.TopicName="/camera1/image_raw/compressed"
->>>>>>> dcdfd0b7
+                    c:CompressedImageControl.TopicName="/camera1_stream/republish/image_raw/compressed"
                     x:FieldModifier="public" x:Name="camImage1">
                     </c:CompressedImageControl>
                     <Canvas Name="camRect1" />
                 </Grid>
             </TabItem>
             <TabItem Background="Green" Header="Main Camera 3" Name="MainCamera3">
-<<<<<<< HEAD
-                <!--c:CompressedImageControl.TopicName="/camera3_stream/republished/image_raw/compressed"-->
-                <c:CompressedImageControl 
-                    c:CompressedImageControl.TopicName="/camera2_stream/republish/image_raw/compressed"
-=======
                 <Grid>
                     <!--c:CompressedImageControl.TopicName="/camera3_stream/republished/image_raw/compressed"-->
                     <c:CompressedImageControl MouseLeftButtonDown="UserControl_MouseLeftButtonDown" MouseLeftButtonUp="UserControl_MouseLeftButtonUp" MouseMove="UserControl_MouseMove" MouseDoubleClick="UserControl_MouseDoubleClick"
-                    c:CompressedImageControl.TopicName="/camera2/image_raw/compressed"
->>>>>>> dcdfd0b7
+                    c:CompressedImageControl.TopicName="/camera2_stream/republish/image_raw/compressed"
                     x:FieldModifier="public" x:Name="camImage2" >
                     </c:CompressedImageControl>
                     <Canvas Name="camRect2" />
                 </Grid>
             </TabItem>
             <TabItem Background="Blue" Header="Main Camera 4" Name="MainCamera4">
-<<<<<<< HEAD
-                <!--c:CompressedImageControl.TopicName="/camera3_stream/republished/image_raw/compressed"-->
-                <c:CompressedImageControl 
-                    c:CompressedImageControl.TopicName="/camera3_stream/republish/image_raw/compressed"
-=======
                 <Grid>
                     <!--c:CompressedImageControl.TopicName="/camera3_stream/republished/image_raw/compressed"-->
                     <c:CompressedImageControl MouseLeftButtonDown="UserControl_MouseLeftButtonDown" MouseLeftButtonUp="UserControl_MouseLeftButtonUp" MouseMove="UserControl_MouseMove" MouseDoubleClick="UserControl_MouseDoubleClick"
-                    c:CompressedImageControl.TopicName="/camera3/image_raw/compressed"
->>>>>>> dcdfd0b7
+                    c:CompressedImageControl.TopicName="/camera3_stream/republish/image_raw/compressed"
                     x:FieldModifier="public" x:Name="camImage3">
                     </c:CompressedImageControl>
                     <Canvas Name="camRect3" />
