--- conflicted
+++ resolved
@@ -15,14 +15,10 @@
 
 
         <!-- BEGIN main camera windows -->
-<<<<<<< HEAD
         <TabControl Background="Gold" Height="518" HorizontalAlignment="Center" Margin="0,70,0,0" Name="MainCameraTabControl" VerticalAlignment="Top" Width="874" SelectionChanged="MainCameraTabControl_SelectionChanged">
-=======
-        <TabControl Background="Turquoise" Height="518" HorizontalAlignment="Center" Margin="0,70,0,0" Name="MainCameraTabControl" VerticalAlignment="Top" Width="874" SelectionChanged="MainCameraTabControl_SelectionChanged">
->>>>>>> dcb87282
             <TabItem Background="Gold" Header="Main Camera 1" Name="MainCamera1" Mouse.MouseDown="MainCamera1_MouseDown">
                 <!--Currently displaying 4:3 aspect ratio. Make Width 864 for 16:9 Widescreen-->
-                <c:CompressedImageControl c:CompressedImageControl.TopicName="/image_raw" Height="486" x:FieldModifier="public" x:Name="TestImage0" Width="648">
+                <c:CompressedImageControl c:CompressedImageControl.TopicName="/camera0/image_raw/compressed" Height="486" x:FieldModifier="public" x:Name="TestImage0" Width="648">
                     <c:CompressedImageControl.LayoutTransform>
                         <RotateTransform Angle="180"/>
                     </c:CompressedImageControl.LayoutTransform>
@@ -44,11 +40,11 @@
             <TabItem Background="Gold" Header="Sub Camera 1" Name="SubCamera1"></TabItem>
             <TabItem Background="Red" Header="Sub Camera 2" Name="SubCamera2">
                 <!--Currently displaying 4:3 aspect ratio. Make Width 448 for 16:9 Widescreen-->
-                <!--<c:CompressedImageControl c:CompressedImageControl.TopicName="image_raw2/compressed" Height="252" x:FieldModifier="public" x:Name="TestImage1" Width="336">
+                <c:CompressedImageControl c:CompressedImageControl.TopicName="/camera2/image_raw/compressed" Height="252" x:FieldModifier="public" x:Name="TestImage1" Width="336">
                     <c:CompressedImageControl.LayoutTransform>
                         <RotateTransform Angle="180"/>
                     </c:CompressedImageControl.LayoutTransform>
-                </c:CompressedImageControl>-->
+                </c:CompressedImageControl>
             </TabItem>
             <TabItem Background="Green" Header="Sub Camera 3" Name="SubCamera3">
             </TabItem>
