--- conflicted
+++ resolved
@@ -435,37 +435,7 @@
             }
             Touch t = SurfaceAdapter.Down(e);
             fisting = Fists.Count > 0;
-<<<<<<< HEAD
-            if (fisting)
-            {
-                // if it is a Fist
-                if (Fists.Count == 1 && !timers.IsRunning(ref fister))
-                {
-                    timers.StartTimer(ref fister);
-                }
-                else if (timers.IsRunning(ref fister) && Fists.Count >= 2)
-                {
-                    // and there are two blobs 
-                    timers.StopTimer(ref fister);
-
-                    Log("Fist - n/a - Double Fist (EStop + Clear WP + Selected)");
-                    Say("STOP! HAMMER TIME!", -100);
-
-
-                    foreach (ROSData RD in ROSStuffs.Values)
-                        WaypointHelper.CancelAll(RD.RobotNumber);
                         //clearWaypoints(RD);
-                    EndState("DOUBLE FIST");
-
-                }
-            }
-            else
-            {
-                if (selectedList.Count == 0 && (state == RMState.State2 || state == RMState.State4))
-                    ChangeState(RMState.Start, "NO ROBOTS SELECTED!");
-            }
-=======
->>>>>>> b70416c2
             Down(t);
         }
         private Microsoft.Surface.Core.ContactEventArgs specialArgsz;
@@ -479,47 +449,9 @@
         void surfaceUp(object sender, Microsoft.Surface.Core.ContactEventArgs e)
         {
             Touch t = GenericTypes_Surface_Adapter.SurfaceAdapter.Up(e);
-<<<<<<< HEAD
-            Dispatcher.BeginInvoke(new Action(() =>
-           {
-               if (fisting)
-               {
-                   if (Fists.Count == 0 && timers.IsRunning(ref fister))
-                   {
-                       timers.StopTimer(ref fister);
-                       Log("Fist - n/a - Single Fist (Clear WP + Selected)");
-                       EndState("DUNN");
-                       Say("Disregarding", -1);
-                       fisting = false;
-                   }
-                   else if (timers.IsRunning(ref fister) && Fists.Count >= 2)
-                   {
-                       timers.StopTimer(ref fister);
-
-                       Log("Fist - n/a - Double Fist (EStop + Clear WP + Selected)");
-                       Say("STOP! HAMMER TIME!", -100);
-
-
-                       foreach (ROSData RD in ROSStuffs.Values)
-                           WaypointHelper.CancelAll(RD.RobotNumber);
-                           //clearWaypoints(RD);
-
-                       EndState("DOUBLE FIST");
-
-
-
-
-
-
-
-                       fisting = false;
-                   }
-               }
-
-=======
             /*Dispatcher.BeginInvoke(new Action(() =>
            {*/
->>>>>>> b70416c2
+                           //clearWaypoints(RD);
                // we have a finger
                Up(t);
                Fists.RemoveAll((c) => { return c.Id == e.Contact.Id; });
@@ -641,13 +573,6 @@
                 goalsubs[i] = nodeHandle.subscribe<Messages.move_base_msgs.MoveBaseActionGoal>("/robot_brain_" + (i + 1) + "/move_base/goal", 1, (m) => goalSent(scoped, m));
             }
 
-<<<<<<< HEAD
-            ROS.Init(new string[0], "DREAM");
-            XmlRpc_Wrapper.XmlRpcUtil.ShowOutputFromXmlRpcPInvoke();
-            nodeHandle = new NodeHandle();
-
-=======
->>>>>>> b70416c2
             currtime = DateTime.Now;
             lastt = new Touch();
 
@@ -833,13 +758,8 @@
             dieservo = true;
             changeManual(-1);
             foreach (ROSData RD in ROSStuffs.Values)
-<<<<<<< HEAD
                 WaypointHelper.CancelAll(RD.RobotNumber);
-                //clearWaypoints(RD);
-=======
-                clearWaypoints(RD);
             goodbyepub.publish(new Dibs { manualRobot = -1 });
->>>>>>> b70416c2
             Thread.Sleep(3000);
             ROS.shutdown();
             base.OnClosed(e);
