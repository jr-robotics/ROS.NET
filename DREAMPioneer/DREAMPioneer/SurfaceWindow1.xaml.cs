--- conflicted
+++ resolved
@@ -704,13 +704,8 @@
             dieservo = true;
             changeManual(-1);
             foreach (ROSData RD in ROSStuffs.Values)
-<<<<<<< HEAD
-                clearWaypoints(RD);
+                WaypointHelper.CancelAll(RD.RobotNumber);
             SYNC.Goodbye();
-=======
-                WaypointHelper.CancelAll(RD.RobotNumber);
-            goodbyepub.publish(new Dibs { manualRobot = -1 });
->>>>>>> ff051fc0
             Thread.Sleep(3000);
             ROS.shutdown();
             base.OnClosed(e);
@@ -2449,7 +2444,6 @@
 
             int[] sel = selectedList.ToArray();
 
-<<<<<<< HEAD
             foreach (int k in sel)
             {
                 ROSStuffs[k].myRobot.updateWaypoints(waypoints, newx, newy, newwx, newwy, k);
@@ -2460,13 +2454,6 @@
             NoPulse();
             selectedList.Clear();
             Say("ROGER!", -2);
-=======
-            WaypointHelper.Publish(waypoints, selectedList.ToArray());
-            waypoints.Clear();
-            waypoints = null;
-            NoPulse();
-            selectedList.Clear();
-            Say("ROGER!", -2);
 
             Dispatcher.Invoke(new Action(() =>
             {
@@ -2474,8 +2461,6 @@
                 {
                     ROSStuffs[k].myRobot.updateWaypoints(newx, newy, newwx, newwy);
                 }
-            }));
->>>>>>> ff051fc0
 
             foreach (Waypoint wp in waypointDots)
             {
