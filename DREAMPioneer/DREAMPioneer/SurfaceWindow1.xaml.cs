--- conflicted
+++ resolved
@@ -63,6 +63,7 @@
     /// </summary>
     public partial class SurfaceWindow1 : Window//, INotifyPropertyChanged
     {
+        private const string ROS_MASTER_URI = "http://robot-brain-1:11311/";
         public static SurfaceWindow1 current;
         private SortedList<int, SlipAndSlide> captureVis = new SortedList<int, SlipAndSlide>();
         private SortedList<int, Touch> captureOldVis = new SortedList<int, Touch>();
@@ -77,7 +78,7 @@
         private Publisher<gm.Twist> joyPub;
         private Publisher<cm.ptz> servosPub;
         private Publisher<gm.PoseWithCovarianceStamped> initialPub;
-        private Subscriber<sm.LaserScan> laserSub;
+        private Subscriber<TypedMessage<sm.LaserScan>> laserSub;
         private Publisher<gm.PoseStamped> goalPub;
         private Subscriber<TypedMessage<m.String>> androidSub;
         private gm.PoseWithCovarianceStamped pose;
@@ -264,13 +265,9 @@
 
         private void rosStart()
         {
-<<<<<<< HEAD
-            ROS.ROS_MASTER_URI = "http://10.0.2.182:11311";
-=======
             ROS.ROS_MASTER_URI = "http://10.0.2.42:11311";
->>>>>>> 37517c5d
             Console.WriteLine("CONNECTING TO ROS_MASTER URI: " + ROS.ROS_MASTER_URI);
-          //  ROS.ROS_HOSTNAME = "10.0.2.163";
+            ROS.ROS_HOSTNAME = "10.0.2.82";
             ROS.Init(new string[0], "DREAM");
             node = new NodeHandle();
             manualCamera = "fakecam";
@@ -295,26 +292,6 @@
             androidSub = node.subscribe<m.String>("/robot_brain_1/androidControl",1000,androidCallback);
             currtime = DateTime.Now;
             tf_node.init();
-<<<<<<< HEAD
-            Dispatcher.Invoke(new Action(() =>
-            {
-                lastt = new Touch();
-                scale = new ScaleTransform();
-                translate = new TranslateTransform();
-            dotscale = new ScaleTransform();
-            dottranslate = new TranslateTransform();
-
-                TransformGroup group = new TransformGroup();
-            TransformGroup dotgroup = new TransformGroup();
-                group.Children.Add(scale);
-                group.Children.Add(translate);
-            dotgroup.Children.Add(dotscale);
-            dotgroup.Children.Add(dottranslate);
-                SubCanvas.RenderTransform = group;
-            DotCanvas.RenderTransform = dotgroup;
-                n = DateTime.Now;
-                lastupdown = DateTime.Now;
-=======
             lastt = new Touch();
 
             Dispatcher.BeginInvoke( new ThreadStart(()=>
@@ -337,7 +314,6 @@
             lastupdown = DateTime.Now;
             manualRobot = -1;
             androidRobot = -1;
->>>>>>> 37517c5d
             for (int i = 0; i < 1; i++)
             {
                 AddRobot();
@@ -350,21 +326,6 @@
 
             for (int i = 0; i < turboFingering.Length; i++)
                 timers.MakeTimer(ref turboFingering[i], fingerHandler, i, 600, Timeout.Infinite);
-<<<<<<< HEAD
-
-
-            }));
-
-            timers.StartTimer(ref YellowTimer, YellowTimer_Tick, 0, 10);
-            timers.StartTimer(ref GreenTimer, GreenTimer_Tick, 0, 5);
-            timers.MakeTimer(ref RM5Timer, RM5Timer_Tick, TimeDT, Timeout.Infinite);
-            numRobots = 1;
-
-            for (int i = 0; i < turboFingering.Length; i++)
-                timers.MakeTimer(ref turboFingering[i], fingerHandler, i, 600, Timeout.Infinite);
-
-=======
->>>>>>> 37517c5d
         }
 
         private void Window_Loaded(object sender, RoutedEventArgs e)
@@ -392,9 +353,6 @@
                 });
 
 
-<<<<<<< HEAD
-            new Thread(rosStart).Start();
-=======
 
             new Thread(rosStart).Start();
         }
@@ -416,7 +374,6 @@
                     rcp.webcam.TopicName = manualCamera;
             }));
 
->>>>>>> 37517c5d
         }
 
         private void JoymgrFireUpEvent(Touch e)
@@ -467,13 +424,6 @@
                 Close();
         }
 
-<<<<<<< HEAD
-        public void robotCallback(gm.PolygonStamped poly)
-        {
-
-        }
-        public void videoCallback(sm.Image image)
-=======
         private void androidCallback(TypedMessage<m.String> str)
         {
             //android = str.data.data;
@@ -488,11 +438,10 @@
         }
 
         public void videoCallback(TypedMessage<sm.Image> image)
->>>>>>> 37517c5d
         {
             d.Size size = new d.Size();
-            size.Height = (int)image.height;
-            size.Width = (int)image.width;
+            size.Height = (int)image.data.height;
+            size.Width = (int)image.data.width;
 
 //            t1 = t2;
 //            t2 = DateTime.Now;
@@ -501,27 +450,27 @@
 
             Dispatcher.BeginInvoke(new Action(() => { RightControlPanel rcp = joymgr.RightPanel as RightControlPanel; if (rcp != null)
             
-                rcp.webcam.UpdateImage(image.data, new System.Windows.Size(size.Width, size.Height), false); }));
-        }
-
-        public void laserCallback(sm.LaserScan laserScan)
-        {
-            double[] scan = new double[laserScan.ranges.Length];
-            for (int i = 0; i < laserScan.ranges.Length; i++)
+                rcp.webcam.UpdateImage(image.data.data, new System.Windows.Size(size.Width, size.Height), false); }));
+        }
+
+        public void laserCallback(TypedMessage<sm.LaserScan> laserScan)
+        {
+            double[] scan = new double[laserScan.data.ranges.Length];
+            for (int i = 0; i < laserScan.data.ranges.Length; i++)
             {
                  if (i - 1 >= 0)
                 {
-                    if (laserScan.ranges[i] < 0.3f)
+                    if (laserScan.data.ranges[i] < 0.3f)
                         scan[i] = scan[i-1];
                     else
-                        scan[i] = laserScan.ranges[i];
+                        scan[i] = laserScan.data.ranges[i];
                 }
                 else
                 {
-                    if (laserScan.ranges[i] < 0.3f)
-                        scan[i] = laserScan.ranges[i+1];
+                    if (laserScan.data.ranges[i] < 0.3f)
+                        scan[i] = laserScan.data.ranges[i+1];
                     else 
-                        scan[i] = laserScan.ranges[i];
+                        scan[i] = laserScan.data.ranges[i];
                 }
             }
 
@@ -529,7 +478,7 @@
             Dispatcher.BeginInvoke(new Action(() => {
                 LeftControlPanel lcp = joymgr.LeftPanel as LeftControlPanel;
                 if (lcp != null)
-                    lcp.newRangeCanvas.SetLaser(scan, laserScan.angle_increment, laserScan.angle_min); 
+                    lcp.newRangeCanvas.SetLaser(scan, laserScan.data.angle_increment, laserScan.data.angle_min);
             }));
         }
 
