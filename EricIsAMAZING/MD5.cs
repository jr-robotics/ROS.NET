﻿#region USINGZ

using System;
using System.Reflection;
using System.Text;
using Messages;
using String = Messages.std_msgs.String;
using System.Collections.Generic;

#endregion

namespace Ros_CSharp
{
    public static class MD5
    {
        public static string Sum(MsgTypes m)
        {
<<<<<<< HEAD
            string hashme = TypeHelper.TypeInformation[m].MessageDefinition.Trim('\n', '\t', '\r', ' ');
=======
            if (m == MsgTypes.tf__tfMessage)
                Console.WriteLine("WTF");
            if (m == MsgTypes.geometry_msgs__TransformStamped)
                Console.WriteLine("WTF");
            if (m == MsgTypes.geometry_msgs__Transform)
                Console.WriteLine("WTF");
            if (m == MsgTypes.sensor_msgs__LaserScan)
                Console.WriteLine("WTF");
            string hashme = IRosMessage.generate(m).MessageDefinition.Trim('\n', '\t', '\r', ' ');
>>>>>>> 0ecdbdd1
            while (hashme.Contains("  "))
                hashme = hashme.Replace("  ", " ");
            while (hashme.Contains("\r\n"))
                hashme = hashme.Replace("\r\n", "\n");
            hashme = hashme.Trim();
            string[] lines = hashme.Split('\n');

            //this shit is bananas.
            Queue<string> haves = new Queue<string>(), havenots = new Queue<string>();
            foreach (string l in lines) if (l.Contains("=")) haves.Enqueue(l); else havenots.Enqueue(l); hashme = "";            
            while(haves.Count + havenots.Count > 0) hashme += (haves.Count > 0 ? haves.Dequeue() : havenots.Dequeue()) + (haves.Count + havenots.Count >= 1 ? "\n" : "");

            IRosMessage irm = IRosMessage.generate(m);
            if (irm.IsMetaType)
            {
                Type t = irm.GetType();
                object o = irm;
                FieldInfo[] fields = SerializationHelper.GetFields(t, ref o, out irm); ;
                for (int i = 0; i < fields.Length; i++)
                {
                    Type FieldType = fields[i].FieldType;
                    if (!FieldType.Namespace.Contains("Messages")) continue;
                    while (FieldType.IsArray) FieldType = FieldType.GetElementType();
                    /*{

                        object[] o;
                        if (FieldType.Name.Contains("String"))
                            FieldType = typeof (String);
                        else
                        {
                            //if (FieldType.Name.Contains("TransformStamped[]"))
                            //    throw new Exception("HOLY FUCK!");
                            //Type myfieldType = FieldType;
                            //else
                            o = (object[]) Activator.CreateInstance(FieldType);
                            FieldType = o.GetType();
                        }*/
                    //}
                    MsgTypes T =
                        (MsgTypes)
                        Enum.Parse(typeof (MsgTypes), FieldType.FullName.Replace("Messages.", "").Replace(".", "__"));
                    //int startoflinewherethisclassisinthemessage = 0, endoflinewherethisclassisinthemessage=0;
                    //Console.WriteLine(FieldType.Name);
                    if ( hashme == "geometry_msgs/TransformStamped[] transforms")
                        hashme = hashme.Replace(FieldType.Name, Sum(T)).Replace("geometry_msgs/", "").Replace("[]",""); //.Replace("geometry_msgs/","")
                    else
                        hashme = hashme.Replace(FieldType.Name, Sum(T));
                }
                return Sum(hashme);
            }
            return Sum(hashme);
        }

        public static string Sum(string str)
        {
            return Sum(Encoding.ASCII.GetBytes(str));
        }

        public static string Sum(byte[] data)
        {
            string s = "";
            byte[] sum = System.Security.Cryptography.MD5.Create().ComputeHash(data);
            foreach (byte b in sum)
            {
                if (b < 16)
                    s += "0";
                s += b.ToString("x");
            }
            return s.TrimEnd(' ', '\t', '\n');
        }
    }
}<|MERGE_RESOLUTION|>--- conflicted
+++ resolved
@@ -15,19 +15,7 @@
     {
         public static string Sum(MsgTypes m)
         {
-<<<<<<< HEAD
-            string hashme = TypeHelper.TypeInformation[m].MessageDefinition.Trim('\n', '\t', '\r', ' ');
-=======
-            if (m == MsgTypes.tf__tfMessage)
-                Console.WriteLine("WTF");
-            if (m == MsgTypes.geometry_msgs__TransformStamped)
-                Console.WriteLine("WTF");
-            if (m == MsgTypes.geometry_msgs__Transform)
-                Console.WriteLine("WTF");
-            if (m == MsgTypes.sensor_msgs__LaserScan)
-                Console.WriteLine("WTF");
             string hashme = IRosMessage.generate(m).MessageDefinition.Trim('\n', '\t', '\r', ' ');
->>>>>>> 0ecdbdd1
             while (hashme.Contains("  "))
                 hashme = hashme.Replace("  ", " ");
             while (hashme.Contains("\r\n"))
